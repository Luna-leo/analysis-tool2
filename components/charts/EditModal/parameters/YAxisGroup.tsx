"use client"

import React, { useState } from "react"
import { Input } from "@/components/ui/input"
import { Label } from "@/components/ui/label"
import { Button } from "@/components/ui/button"
import { Popover, PopoverContent, PopoverTrigger } from "@/components/ui/popover"
import { Collapsible, CollapsibleContent, CollapsibleTrigger } from "@/components/ui/collapsible"
import { Checkbox } from "@/components/ui/checkbox"
import { Plus, ChevronDown, ChevronRight } from "lucide-react"
import { ChartComponent } from "@/types"
import { mockInterlockMaster } from "@/data/interlockMaster"
import { ParameterRow } from "./ParameterRow"

interface YAxisGroupProps {
  axisNo: number
  paramIndexes: number[]
  axisLabel: string
  axisRange: { auto: boolean; min: number; max: number }
  editingChart: ChartComponent
  setEditingChart: (chart: ChartComponent) => void
  updateAxisLabel: (axisNo: number, label: string) => void
  updateAxisRange: (
    axisNo: number,
    rangeUpdate: Partial<{ auto: boolean; min: number; max: number }>
  ) => void
  addParameterToAxis: (axisNo: number) => void
  parameterInputRefs: React.RefObject<(HTMLInputElement | null)[]>
  parameterTypeSelectRefs: React.RefObject<(HTMLSelectElement | null)[]>
  axisLabelInputRef?: React.RefObject<Record<number, HTMLInputElement | null>>
  openComboboxIndex: number | null
  setOpenComboboxIndex: (index: number | null) => void
  searchQuery: string
  setSearchQuery: (query: string) => void
  handleParameterTypeChange: (index: number, newType: "Parameter" | "Formula" | "Interlock") => void
  handleInterlockSelect: (index: number, value: string, mode?: "select" | "edit" | "duplicate") => void
  filterInterlocks: (interlocks: typeof mockInterlockMaster) => typeof mockInterlockMaster
  handleThresholdRemove: (paramIndex: number, thresholdId: string) => void
  handleThresholdAdd: (paramIndex: number, thresholdId: string) => void
}

export function YAxisGroup({
  axisNo,
  paramIndexes,
  axisLabel,
  axisRange,
  editingChart,
  setEditingChart,
  updateAxisLabel,
  updateAxisRange,
  addParameterToAxis,
  parameterInputRefs,
  parameterTypeSelectRefs,
  axisLabelInputRef,
  openComboboxIndex,
  setOpenComboboxIndex,
  searchQuery,
  setSearchQuery,
  handleParameterTypeChange,
  handleInterlockSelect,
  filterInterlocks,
  handleThresholdRemove,
  handleThresholdAdd,
}: YAxisGroupProps) {
  const [isOpen, setIsOpen] = useState(true)

  return (
    <div className="border rounded-lg bg-muted/10">
      <Collapsible open={isOpen} onOpenChange={setIsOpen}>
        {/* Header with collapse trigger */}
        <div className="p-2">
          <div className="flex items-center gap-4">
            <div className="w-32">
              <div className="flex items-center gap-1">
                <CollapsibleTrigger className="flex items-center gap-1 hover:bg-muted/50 transition-colors p-1 rounded -ml-1">
                  {isOpen ? <ChevronDown className="h-3 w-3" /> : <ChevronRight className="h-3 w-3" />}
                  <h5 className="font-medium text-sm">Y-Axis {axisNo}</h5>
                </CollapsibleTrigger>
                <span className="text-xs text-muted-foreground">
                  ({paramIndexes.length} param{paramIndexes.length !== 1 ? "s" : ""})
                </span>
              </div>
            </div>

            <div className="flex-1">
              <Input
                ref={(el) => {
                  if (axisLabelInputRef) {
                    axisLabelInputRef.current[axisNo] = el
                  }
                }}
                value={axisLabel}
                onChange={(e) => updateAxisLabel(axisNo, e.target.value)}
                placeholder={`Y-axis ${axisNo} label`}
                className="h-7 text-sm"
              />
            </div>

            <Popover>
              <PopoverTrigger asChild>
                <Button variant="outline" size="sm" className="h-7 text-xs px-2">
                  {axisRange.auto ? `Range: Auto` : `Range: ${axisRange.min} - ${axisRange.max}`}
                </Button>
              </PopoverTrigger>
              <PopoverContent className="w-80">
                <div className="space-y-3">
                  <div className="flex items-center space-x-2">
                    <Checkbox
                      id={`y-auto-axis-${axisNo}`}
                      checked={axisRange.auto}
                      onCheckedChange={(checked) => updateAxisRange(axisNo, { auto: checked === true })}
                    />
                    <Label htmlFor={`y-auto-axis-${axisNo}`} className="text-sm">
                      Auto Range
                    </Label>
                  </div>
                  <div className="space-y-2">
                    <div>
                      <Label className="text-xs">Min Value</Label>
                      <Input
                        type="number"
                        value={axisRange.min}
                        onChange={(e) => updateAxisRange(axisNo, { min: parseFloat(e.target.value) || 0 })}
                        disabled={axisRange.auto}
                        className="h-8"
                      />
                    </div>
                    <div>
                      <Label className="text-xs">Max Value</Label>
                      <Input
                        type="number"
                        value={axisRange.max}
                        onChange={(e) => updateAxisRange(axisNo, { max: parseFloat(e.target.value) || 100 })}
                        disabled={axisRange.auto}
                        className="h-8"
                      />
                    </div>
                  </div>
                </div>
              </PopoverContent>
            </Popover>

            <div className="flex items-center gap-1">
              <Label className="text-xs">Axis No:</Label>
              <Input
                type="number"
                min="1"
                max="10"
                value={axisNo}
                onChange={(e) => {
                  const newAxisNo = parseInt(e.target.value) || 1
                  if (newAxisNo !== axisNo) {
                    const newParams = [...(editingChart.yAxisParams || [])]
                    paramIndexes.forEach((index) => {
                      newParams[index] = { ...newParams[index], axisNo: newAxisNo }
                    })
                    setEditingChart({ ...editingChart, yAxisParams: newParams })
                  }
                }}
                className="w-12 h-7 text-xs px-1"
              />
            </div>
          </div>
        </div>

        {/* Collapsible parameter table */}
        <CollapsibleContent>
          <div className="px-2 pb-2">
            <div className="pt-1 border-t">
              <div className="flex gap-2 mb-1 px-1 text-xs font-medium text-muted-foreground border-b pb-1 mt-1">
                <div className="w-24">Type</div>
                <div className="flex-1">Parameter</div>
                <div className="w-7 flex justify-center">
                  <Button
                    variant="outline"
                    size="sm"
                    className="h-6 w-6 p-0 border-dashed border-blue-400 hover:border-blue-600 hover:bg-blue-50 text-blue-600 hover:text-blue-700"
                    onClick={() => addParameterToAxis(axisNo)}
                  >
                    <Plus className="h-3.5 w-3.5" />
                  </Button>
                </div>
              </div>

              <div className="max-h-48 overflow-y-auto">
<<<<<<< HEAD
                {paramIndexes.map((index) => (
                  <ParameterRow
                    key={index}
                    index={index}
                    editingChart={editingChart}
                    setEditingChart={setEditingChart}
                    parameterInputRefs={parameterInputRefs}
                    parameterTypeSelectRefs={parameterTypeSelectRefs}
                    openComboboxIndex={openComboboxIndex}
                    setOpenComboboxIndex={setOpenComboboxIndex}
                    searchQuery={searchQuery}
                    setSearchQuery={setSearchQuery}
                    handleParameterTypeChange={handleParameterTypeChange}
                    handleInterlockSelect={handleInterlockSelect}
                    filterInterlocks={filterInterlocks}
                    handleThresholdRemove={handleThresholdRemove}
                    handleThresholdAdd={handleThresholdAdd}
                  />
                ))}
=======
                <div className="space-y-0.5">
                  {paramIndexes.map((index) => (
                    <ParameterRow
                      key={index}
                      index={index}
                      editingChart={editingChart}
                      setEditingChart={setEditingChart}
                      parameterInputRefs={parameterInputRefs}
                      parameterTypeSelectRefs={parameterTypeSelectRefs}
                      openComboboxIndex={openComboboxIndex}
                      setOpenComboboxIndex={setOpenComboboxIndex}
                      searchQuery={searchQuery}
                      setSearchQuery={setSearchQuery}
                      handleParameterTypeChange={handleParameterTypeChange}
                      handleInterlockSelect={handleInterlockSelect}
                      filterInterlocks={filterInterlocks}
                      handleThresholdRemove={handleThresholdRemove}
                      handleThresholdAdd={handleThresholdAdd}
                    />
                  ))}
                </div>
>>>>>>> 6f81f6b9
              </div>
            </div>
          </div>
        </CollapsibleContent>
      </Collapsible>
    </div>
  )
}<|MERGE_RESOLUTION|>--- conflicted
+++ resolved
@@ -183,7 +183,6 @@
               </div>
 
               <div className="max-h-48 overflow-y-auto">
-<<<<<<< HEAD
                 {paramIndexes.map((index) => (
                   <ParameterRow
                     key={index}
@@ -203,29 +202,7 @@
                     handleThresholdAdd={handleThresholdAdd}
                   />
                 ))}
-=======
-                <div className="space-y-0.5">
-                  {paramIndexes.map((index) => (
-                    <ParameterRow
-                      key={index}
-                      index={index}
-                      editingChart={editingChart}
-                      setEditingChart={setEditingChart}
-                      parameterInputRefs={parameterInputRefs}
-                      parameterTypeSelectRefs={parameterTypeSelectRefs}
-                      openComboboxIndex={openComboboxIndex}
-                      setOpenComboboxIndex={setOpenComboboxIndex}
-                      searchQuery={searchQuery}
-                      setSearchQuery={setSearchQuery}
-                      handleParameterTypeChange={handleParameterTypeChange}
-                      handleInterlockSelect={handleInterlockSelect}
-                      filterInterlocks={filterInterlocks}
-                      handleThresholdRemove={handleThresholdRemove}
-                      handleThresholdAdd={handleThresholdAdd}
-                    />
-                  ))}
-                </div>
->>>>>>> 6f81f6b9
+
               </div>
             </div>
           </div>
